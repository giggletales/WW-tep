services:
<<<<<<< HEAD
  - type: web
    name: trading-journal-backend
    env: python
    plan: free
    buildCommand: pip install -r requirements.txt
    startCommand: gunicorn wsgi:app --bind 0.0.0.0:$PORT
    envVars:
      - key: PYTHON_VERSION
        value: 3.9.16
=======
  # Frontend Service
  - type: web
    name: trading-bot-frontend
    env: node
    buildCommand: |
      npm ci
      npm run build
    staticPublishPath: ./dist
    routes:
      - type: rewrite
        source: /*
        destination: /index.html
    envVars:
      - key: NODE_ENV
        value: production
      - key: VITE_API_URL
        value: /api
    buildCommand: |
      npm ci
      npm run build
    startCommand: ""  # No start command needed for static site

  # Binance API Service
  - type: web
    name: binance-service
    env: node
    buildCommand: cd binance_service && npm install
    startCommand: cd binance_service && node server.js
    plan: starter
    envVars:
      - key: PORT
        value: 5010
      - key: BINANCE_API_KEY
        value: hFIuHmjyXgckLjXH74HgSnz4N1jFuZGgxKSV4ZDgQqanzfm5MBxvrDI5245VJGaO
      - key: BINANCE_SECRET_KEY
        value: znlONjSaSQb67CpfHya5vz0nfIXUGm5yqFd7bJTctO2HJ94wFNOROGE41nW1iKnX
    healthCheckPath: /health

  # Forex Data Service
  - type: web
    name: forex-data-service
    env: python
    buildCommand: cd forex_data_service && pip install --upgrade pip setuptools wheel && pip install -r requirements.txt
    startCommand: cd forex_data_service && python server.py
    plan: starter
    envVars:
      - key: PORT
        value: 3004
    healthCheckPath: /health

  # Customer Service
  - type: web
    name: customer-service
    env: node
    buildCommand: cd customer-service && npm install
    startCommand: cd customer-service && node server.js
    plan: starter
    envVars:
      - key: PORT
        value: 3005
    healthCheckPath: /health

  # Lot Size Calculator Service
  - type: web
    name: lot-size-calculator
    env: node
    buildCommand: cd lot_size_calculator && npm install
    startCommand: cd lot_size_calculator && node server.js
    plan: starter
    envVars:
      - key: PORT
        value: 3006
    healthCheckPath: /health

  # Main Backend Service
  - type: web
    name: trading-journal-backend
    env: python
    buildCommand: |
      # Install system dependencies
      apt-get update && apt-get install -y --no-install-recommends \
          gcc \
          python3-dev \
          libpq-dev \
          libffi-dev \
          libssl-dev \
          && rm -rf /var/lib/apt/lists/*
      
      # Install Python dependencies
      pip install --upgrade pip setuptools wheel
      pip install --no-cache-dir -r requirements.txt
      
      # Create necessary directories
      mkdir -p instance
      
    startCommand: >
      gunicorn --worker-class gthread 
      --workers 4 
      --threads 2 
      --timeout 120 
      --keep-alive 5 
      --bind 0.0.0.0:$PORT 
      --log-level=info 
      --access-logfile - 
      --error-logfile - 
      wsgi:application
      
    plan: starter
    envVars:
      - key: PORT
        value: 5000
      - key: FLASK_ENV
        value: production
      - key: PYTHONUNBUFFERED
        value: "1"
      - key: PYTHONPATH
        value: "."
>>>>>>> 63df950d
      - key: DATABASE_URL
        fromDatabase:
          name: trading-journal-db
          property: connectionString
      - key: SECRET_KEY
        generateValue: true
      - key: JWT_SECRET_KEY
        generateValue: true
<<<<<<< HEAD
      - key: FLASK_ENV
        value: production
      - key: CORS_ORIGINS
        value: https://your-frontend-domain.com
=======
      - key: GUNICORN_CMD_ARGS
        value: "--worker-class=gthread --workers=4 --threads=2 --timeout=120 --keep-alive=5"
    healthCheckPath: /api/auth/test
    buildCommand: |
      # Install system dependencies
      apt-get update && apt-get install -y --no-install-recommends \
          gcc \
          python3-dev \
          libpq-dev \
          libffi-dev \
          libssl-dev \
          && rm -rf /var/lib/apt/lists/*
      
      # Install Python dependencies
      pip install --upgrade pip setuptools wheel
      pip install --no-cache-dir -r requirements.txt
      
      # Create necessary directories
      mkdir -p instance
>>>>>>> 63df950d

databases:
  - name: trading-journal-db
    plan: free
    databaseName: trading_journal
    user: trading_journal_user<|MERGE_RESOLUTION|>--- conflicted
+++ resolved
@@ -1,15 +1,59 @@
 services:
-<<<<<<< HEAD
+  # Main Backend Service
   - type: web
     name: trading-journal-backend
     env: python
-    plan: free
-    buildCommand: pip install -r requirements.txt
-    startCommand: gunicorn wsgi:app --bind 0.0.0.0:$PORT
+    plan: starter
+    buildCommand: |
+      # Install system dependencies
+      apt-get update && apt-get install -y --no-install-recommends \
+          gcc \
+          python3-dev \
+          libpq-dev \
+          libffi-dev \
+          libssl-dev \
+          && rm -rf /var/lib/apt/lists/*
+      
+      # Install Python dependencies
+      pip install --upgrade pip setuptools wheel
+      pip install --no-cache-dir -r requirements.txt
+      
+      # Create necessary directories
+      mkdir -p instance
+      
+    startCommand: >
+      gunicorn --worker-class gthread 
+      --workers 4 
+      --threads 2 
+      --timeout 120 
+      --keep-alive 5 
+      --bind 0.0.0.0:$PORT 
+      --log-level=info 
+      --access-logfile - 
+      --error-logfile - 
+      wsgi:app
+      
     envVars:
-      - key: PYTHON_VERSION
-        value: 3.9.16
-=======
+      - key: PORT
+        value: 5000
+      - key: FLASK_ENV
+        value: production
+      - key: PYTHONUNBUFFERED
+        value: "1"
+      - key: PYTHONPATH
+        value: "."
+      - key: DATABASE_URL
+        fromDatabase:
+          name: trading-journal-db
+          property: connectionString
+      - key: SECRET_KEY
+        generateValue: true
+      - key: JWT_SECRET_KEY
+        generateValue: true
+      - key: GUNICORN_CMD_ARGS
+        value: "--worker-class=gthread --workers=4 --threads=2 --timeout=120 --keep-alive=5"
+    healthCheckPath: /api/auth/test
+
   # Frontend Service
   - type: web
     name: trading-bot-frontend
@@ -27,10 +71,6 @@
         value: production
       - key: VITE_API_URL
         value: /api
-    buildCommand: |
-      npm ci
-      npm run build
-    startCommand: ""  # No start command needed for static site
 
   # Binance API Service
   - type: web
@@ -43,9 +83,9 @@
       - key: PORT
         value: 5010
       - key: BINANCE_API_KEY
-        value: hFIuHmjyXgckLjXH74HgSnz4N1jFuZGgxKSV4ZDgQqanzfm5MBxvrDI5245VJGaO
+        sync: false
       - key: BINANCE_SECRET_KEY
-        value: znlONjSaSQb67CpfHya5vz0nfIXUGm5yqFd7bJTctO2HJ94wFNOROGE41nW1iKnX
+        sync: false
     healthCheckPath: /health
 
   # Forex Data Service
@@ -84,85 +124,6 @@
         value: 3006
     healthCheckPath: /health
 
-  # Main Backend Service
-  - type: web
-    name: trading-journal-backend
-    env: python
-    buildCommand: |
-      # Install system dependencies
-      apt-get update && apt-get install -y --no-install-recommends \
-          gcc \
-          python3-dev \
-          libpq-dev \
-          libffi-dev \
-          libssl-dev \
-          && rm -rf /var/lib/apt/lists/*
-      
-      # Install Python dependencies
-      pip install --upgrade pip setuptools wheel
-      pip install --no-cache-dir -r requirements.txt
-      
-      # Create necessary directories
-      mkdir -p instance
-      
-    startCommand: >
-      gunicorn --worker-class gthread 
-      --workers 4 
-      --threads 2 
-      --timeout 120 
-      --keep-alive 5 
-      --bind 0.0.0.0:$PORT 
-      --log-level=info 
-      --access-logfile - 
-      --error-logfile - 
-      wsgi:application
-      
-    plan: starter
-    envVars:
-      - key: PORT
-        value: 5000
-      - key: FLASK_ENV
-        value: production
-      - key: PYTHONUNBUFFERED
-        value: "1"
-      - key: PYTHONPATH
-        value: "."
->>>>>>> 63df950d
-      - key: DATABASE_URL
-        fromDatabase:
-          name: trading-journal-db
-          property: connectionString
-      - key: SECRET_KEY
-        generateValue: true
-      - key: JWT_SECRET_KEY
-        generateValue: true
-<<<<<<< HEAD
-      - key: FLASK_ENV
-        value: production
-      - key: CORS_ORIGINS
-        value: https://your-frontend-domain.com
-=======
-      - key: GUNICORN_CMD_ARGS
-        value: "--worker-class=gthread --workers=4 --threads=2 --timeout=120 --keep-alive=5"
-    healthCheckPath: /api/auth/test
-    buildCommand: |
-      # Install system dependencies
-      apt-get update && apt-get install -y --no-install-recommends \
-          gcc \
-          python3-dev \
-          libpq-dev \
-          libffi-dev \
-          libssl-dev \
-          && rm -rf /var/lib/apt/lists/*
-      
-      # Install Python dependencies
-      pip install --upgrade pip setuptools wheel
-      pip install --no-cache-dir -r requirements.txt
-      
-      # Create necessary directories
-      mkdir -p instance
->>>>>>> 63df950d
-
 databases:
   - name: trading-journal-db
     plan: free
